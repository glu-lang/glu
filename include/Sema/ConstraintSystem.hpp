#ifndef GLU_SEMA_CONSTRAINT_SYSTEM_HPP
#define GLU_SEMA_CONSTRAINT_SYSTEM_HPP

#include "Basic/Diagnostic.hpp"
#include "Constraint.hpp"
#include "ScopeTable.hpp"
#include "TyMapperVisitor.hpp"

#include <llvm/ADT/DenseMap.h>
#include <llvm/ADT/ilist.h>

namespace glu::sema {

// Forward declarations
class ConstraintSystem;

/// @brief Result of applying a constraint to a system state.
enum class ConstraintResult {
    /// @brief The constraint failed to apply (incompatible types, etc.).
    Failed,
    /// @brief The constraint is already satisfied in the current state.
    Satisfied,
    /// @brief The constraint was successfully applied and may have modified the
    /// state.
    Applied
};

using Score = unsigned;

/// @brief Represents a solution to a set of constraints.
struct Solution {
    /// @brief Type variable bindings (type variable -> type).
    llvm::DenseMap<glu::types::TypeVariableTy *, glu::types::TypeBase *>
        typeBindings;

    /// @brief Overload choices made (expr -> function declaration).
    llvm::DenseMap<glu::ast::RefExpr *, glu::ast::FunctionDecl *>
        overloadChoices;

    /// @brief Implicit conversions applied to expressions (expr -> target
    /// type).
    llvm::DenseMap<glu::ast::ExprBase *, types::TypeBase *> implicitConversions;

    glu::types::TypeBase *getTypeFor(glu::types::TypeVariableTy *var)
    {
        auto it = typeBindings.find(var);
        return (it != typeBindings.end()) ? it->second : nullptr;
    }

    /// @brief Binds a type variable to a specific type.
    /// @param var The type variable.
    /// @param type The type it is bound to.
    void
    bindTypeVar(glu::types::TypeVariableTy *var, glu::types::TypeBase *type)
    {
        typeBindings[var] = type;
    }

    /// @brief Records an overload resolution for a given expression.
    /// @param expr The expression.
    /// @param choice The selected function declaration.
    void recordOverload(glu::ast::RefExpr *expr, glu::ast::FunctionDecl *choice)
    {
        overloadChoices[expr] = choice;
    }
    /// @brief Records an implicit conversion for a given expression.
    /// @param expr The expression.
    /// @param targetType The target type of the conversion.
    void recordImplicitConversion(
        glu::ast::ExprBase *expr, types::TypeBase *targetType
    )
    {
        implicitConversions[expr] = targetType;
    }

    /// @brief Retrieves the conversion applied to an expression.
    /// @param expr The expression to query.
    /// @return The target type of the implicit conversion, or nullptr if not
    /// found.
    types::TypeBase *getImplicitConversionFor(glu::ast::ExprBase *expr) const
    {
        auto it = implicitConversions.find(expr);
        return (it != implicitConversions.end()) ? it->second : nullptr;
    }
};

/// @brief Represents a temporary state of the constraint solver during
/// exploration.
///
/// This structure holds partial or complete information about type inference,
/// overload resolution, and implicit conversions at a given point in time.
/// It is used to explore multiple resolution paths during constraint solving
/// (e.g., disjunctions, overloads, conversions).
struct SystemState {
    /// @brief Type variable bindings (type variable -> type).
    llvm::DenseMap<glu::types::TypeVariableTy *, glu::types::TypeBase *>
        typeBindings;

    /// @brief Overload choices made for expressions (expr -> function
    /// declaration).
    llvm::DenseMap<glu::ast::RefExpr *, glu::ast::FunctionDecl *>
        overloadChoices;

    /// @brief Implicit conversions applied to expressions (expr -> converted
    /// type).
    llvm::DenseMap<glu::ast::ExprBase *, glu::types::TypeBase *>
        implicitConversions;

    /// @brief Accumulated penalty score for this state (used to compare
    /// solutions).
    Score score = 0;

    /// @brief Converts the current system state into a complete solution.
    /// @return A fully constructed solution from this state.
    Solution toSolution() const;

    /// @brief Creates a copy of this state for branching during resolution.
    /// @return A deep copy of the current state.
    SystemState clone() const { return *this; }

    /// @brief Checks whether all constraints have been resolved.
    /// @return True if no remaining constraints are pending, false otherwise.
    bool isFullyResolved(std::vector<Constraint *> const &constraints) const;
};

/// @brief Represents the result of solving a set of constraints.
struct SolutionResult {
    /// @brief All valid solutions found.
    llvm::SmallVector<Solution, 4> solutions;

    /// @brief The best solution found (the one with the lowest score).
    Score bestScore = 0;

    /// @brief Checks whether any solutions were found.
    /// @return True if at least one solution exists, false otherwise.
    bool hasSolutions() const { return !solutions.empty(); }

    /// @brief Checks whether the result is ambiguous (i.e., multiple valid
    /// solutions exist).
    /// @return returns true if there are multiple solutions.
    bool isAmbiguous() const { return solutions.size() > 1; }

    /// @brief Tries to add a new solution, checking for ambiguity and scoring.
    /// @param state The system state to convert and add as a solution.
    void tryAddSolution(SystemState const &state);

    Solution *getBestSolution()
    {
        if (hasSolutions())
            return &solutions.front();
        return nullptr;
    }
};

/// @brief Manages type constraints and their resolution in the current context.
class ConstraintSystem {
    // Allow visitor classes to access private methods
    friend class SubstitutionMapper;
    friend class OccursCheckVisitor;
    friend class UnificationVisitor;
    ScopeTable *_scopeTable; ///< The scope table for the current context.
    std::vector<glu::types::TypeVariableTy *>
        _typeVariables; ///< List of type variables.
    llvm::BumpPtrAllocator _allocator; ///< Allocator for memory management.
    std::vector<Constraint *>
        _constraints; ///< List of constraints to be solved.
    llvm::DenseMap<Constraint *, std::pair<unsigned, Constraint *>>
        _bestSolutions; ///< Best solution per disjunction and its score.
    glu::DiagnosticManager
        &_diagManager; ///< Diagnostic manager for error reporting.
    glu::ast::ASTContext
        *_context; ///< AST context to create new types after resolution.

public:
    /// @brief Constructs a ConstraintSystem.
    /// @param scopeTable The scope table for the current context.
    ConstraintSystem(
        ScopeTable *scopeTable, glu::DiagnosticManager &diagManager,
        glu::ast::ASTContext *context
    );

    /// @brief Destroys the ConstraintSystem.
    ~ConstraintSystem() = default;

    /// @brief Gets the memory allocator.
    /// @return A reference to the allocator.
    llvm::BumpPtrAllocator &getAllocator() { return _allocator; }

    /// @brief Gets the scope table.
    /// @return The current scope table.
    ScopeTable *getScopeTable() { return _scopeTable; }

    /// @brief Gets the list of constraints.
    /// @return A reference to the vector of constraints.
    std::vector<Constraint *> &getConstraints() { return _constraints; }

    /// @brief Gets the best solution found for a given constraint.
    /// @param constraint The constraint for which to retrieve the solution.
    /// @return The best solution constraint, or nullptr if none.
    Constraint *getBestSolution(Constraint *constraint);

    /// @brief Gets the score of the best solution for a constraint.
    /// @param constraint The constraint to query.
    /// @return The score associated with the best solution.
    unsigned getBestSolutionScore(Constraint *constraint);

    /// @brief Gets the list of type variables.
    /// @return A reference to the list of type variables.
    std::vector<glu::types::TypeVariableTy *> &getTypeVariables()
    {
        return _typeVariables;
    }

    /// @brief Adds a new type variable to the system.
    /// @param typeVar The type variable to add.
    void addTypeVariable(glu::types::TypeVariableTy *typeVar)
    {
        _typeVariables.push_back(typeVar);
    }

    /// @brief Adds a new constraint to the system.
    /// @param constraint The constraint to add.
    void addConstraint(Constraint *constraint)
    {
        _constraints.push_back(constraint);
    }

    /// @brief Registers the best solution and score for a constraint.
    /// @param constraint The original constraint.
    /// @param solution The best constraint solution.
    /// @param score The associated score.
    void setBestSolution(
        Constraint *constraint, Constraint *solution, unsigned score
    )
    {
        _bestSolutions[constraint] = std::make_pair(score, solution);
    }

    /// @brief Applies a given constraint to the current state.
    ///
    /// This function dispatches the application logic based on the kind of
    /// constraint. It modifies the given state and may branch the resolution
    /// into multiple states via the worklist.
    ///
    /// @param constraint The constraint to apply.
    /// @param state The current system state.
    /// @param worklist The global worklist for exploration.
    /// @return ConstraintResult indicating if the constraint failed, was
    /// already satisfied, or was applied.
    ConstraintResult apply(
        Constraint *constraint, SystemState &state,
        std::vector<SystemState> &worklist
    );

<<<<<<< HEAD
    /// @brief Solves all constraints and applies type mappings to the specified
    /// expressions.
=======
    void mapTypeVariables(Solution *solutionRes);
    /// @brief Tries to apply a binding constraint.
    /// @param constraint The binding constraint to apply.
    /// @param state The current system state.
    /// @return True if the binding was successful, false otherwise.

    /// @brief Maps overload choices from the given solution to the AST nodes.
    /// @param solution The solution containing resolved overloads.
    void mapOverloadChoices(Solution *solution);

    /// @brief Maps implicit conversions found during constraint solving.
    /// @param solution The solution from which implicit conversions are
    /// extracted.
    void mapImplicitConversions(Solution *solution);

    /// @brief Applies a bind constraint to the system state.
    /// @param constraint The bind constraint to apply.
    /// @param state The current system state to be updated.
    /// @return True if the bind was successful and consistent; false otherwise.
    bool applyBind(Constraint *constraint, SystemState &state);

    /// @brief Solves all constraints currently stored in the system.
>>>>>>> 0fa1ee9f
    ///
    /// This method combines constraint solving with type mapping for
    /// expressions. For module expressions (part of the AST tree), type
    /// mappings are applied automatically. For standalone expressions, they are
    /// explicitly updated.
    ///
    /// @param expressions The expressions to update with inferred types.
    /// @return True if constraint solving succeeded and types were applied.
    bool
    solveConstraints(llvm::ArrayRef<glu::ast::ExprBase *> expressions = {});

    /// @brief Applies a defaultable constraint in the current state.
    /// @param constraint The constraint to apply.
    /// @param state The current system state.
    /// @param worklist A list of system states used to explore resolution
    /// paths.
    /// @return ConstraintResult indicating if the constraint failed, was
    /// already satisfied, or was applied.
    ConstraintResult applyDefaultable(
        Constraint *constraint, SystemState &state,
        std::vector<SystemState> &worklist
    );

    /// @brief Applies a bind-to-pointer-type constraint.
    /// @param constraint The constraint to apply.
    /// @param state The current system state.
    /// @return ConstraintResult indicating if the constraint failed, was
    /// already satisfied, or was applied.
    ConstraintResult
    applyBindToPointerType(Constraint *constraint, SystemState &state);

    /// @brief Applies a conversion constraint.
    /// @param constraint The constraint to apply.
    /// @param state The current system state.
    /// @return ConstraintResult indicating if the constraint failed, was
    /// already satisfied, or was applied.
    ConstraintResult
    applyConversion(Constraint *constraint, SystemState &state);

    /// @brief Applies a checked cast constraint.
    /// @param constraint The constraint to apply.
    /// @param state The current system state.
    /// @return ConstraintResult indicating if the constraint failed, was
    /// already satisfied, or was applied.
    ConstraintResult
    applyCheckedCast(Constraint *constraint, SystemState &state);

    /// @brief Applies a bind overload constraint.
    /// @param constraint The constraint to apply.
    /// @param state The current system state.
    /// @param worklist A list of system states used to explore resolution
    /// paths.
    /// @return ConstraintResult indicating if the constraint failed, was
    /// already satisfied, or was applied.
    ConstraintResult applyBindOverload(
        Constraint *constraint, SystemState &state,
        std::vector<SystemState> &worklist
    );

    /// @brief Applies an l-value object constraint.
    /// @param constraint The constraint to apply.
    /// @param state The current system state.
    /// @return ConstraintResult indicating if the constraint failed, was
    /// already satisfied, or was applied.
    ConstraintResult
    applyLValueObject(Constraint *constraint, SystemState &state);

    /// @brief Applies a value member constraint.
    /// @param constraint The constraint to apply.
    /// @param state The current system state.
    /// @return ConstraintResult indicating if the constraint failed, was
    /// already satisfied, or was applied.
    ConstraintResult
    applyValueMember(Constraint *constraint, SystemState &state);

    /// @brief Applies an unresolved value member constraint.
    /// @param constraint The constraint to apply.
    /// @param state The current system state.
    /// @return ConstraintResult indicating if the constraint failed, was
    /// already satisfied, or was applied.
    ConstraintResult
    applyUnresolvedValueMember(Constraint *constraint, SystemState &state);

    /// @brief Applies a generic arguments constraint.
    /// @param constraint The constraint to apply.
    /// @param state The current system state.
    /// @return ConstraintResult indicating if the constraint failed, was
    /// already satisfied, or was applied.
    ConstraintResult
    applyGenericArguments(Constraint *constraint, SystemState &state);

    /// @brief Applies a disjunction constraint (OR of multiple constraints).
    /// @param constraint The constraint to apply.
    /// @param state The current system state.
    /// @param worklist A list of system states used to explore resolution
    /// paths.
    /// @return ConstraintResult indicating if the constraint failed, was
    /// already satisfied, or was applied.
    ConstraintResult applyDisjunction(
        Constraint *constraint, SystemState &state,
        std::vector<SystemState> &worklist
    );

    /// @brief Applies a conjunction constraint (AND of multiple constraints).
    /// @param constraint The constraint to apply.
    /// @param state The current system state.
    /// @param worklist A list of system states used to explore resolution
    /// paths.
    /// @return ConstraintResult indicating if the constraint failed, was
    /// already satisfied, or was applied.
    ConstraintResult applyConjunction(
        Constraint *constraint, SystemState &state,
        std::vector<SystemState> &worklist
    );

private:
    /// @brief Applies type variable mappings to module expressions.
    /// @param solutionRes The solution result containing type mappings.
    void mapTypeVariables(SolutionResult &solutionRes);

    /// @brief Directly applies type variable mappings from a solution to a list
    /// of expressions.
    /// @param solution The solution containing type variable bindings.
    /// @param expressions The expressions to update.
    void mapTypeVariablesToExpressions(
        Solution *solution, llvm::ArrayRef<glu::ast::ExprBase *> expressions
    );

    /// @brief Tries to apply a binding constraint.
    /// @param constraint The binding constraint to apply.
    /// @param state The current system state.
    /// @return ConstraintResult indicating if the constraint failed, was
    /// already satisfied, or was applied.
    ConstraintResult applyBind(Constraint *constraint, SystemState &state);

    /// @brief Substitutes type variables with their bindings in a type.
    /// @param type The type to substitute.
    /// @param bindings The current type variable bindings.
    /// @return The type with substitutions applied.
    glu::types::Ty substitute(
        glu::types::Ty type,
        llvm::DenseMap<
            glu::types::TypeVariableTy *, glu::types::TypeBase *> const
            &bindings
    );

    /// @brief Performs occurs check to prevent infinite types.
    /// @param var The type variable to check.
    /// @param type The type to check against.
    /// @param bindings Current type variable bindings.
    /// @return True if var occurs in type (indicating an infinite type).
    bool occursCheck(
        glu::types::TypeVariableTy *var, glu::types::Ty type,
        llvm::DenseMap<
            glu::types::TypeVariableTy *, glu::types::TypeBase *> const
            &bindings
    );

    /// @brief Attempts to unify two types.
    /// @param first The first type.
    /// @param second The second type.
    /// @param state The current system state to modify.
    /// @return True if unification succeeded.
    bool unify(glu::types::Ty first, glu::types::Ty second, SystemState &state);

    /// @brief Checks if a conversion from one type to another is valid.
    /// @param fromType The source type.
    /// @param toType The target type.
    /// @return True if the conversion is valid.
    bool isValidConversion(glu::types::Ty fromType, glu::types::Ty toType);

    /// @brief Checks if a checked cast from one type to another is valid.
    /// @param fromType The source type.
    /// @param toType The target type.
    /// @return True if the checked cast is valid.
    bool isValidCheckedCast(glu::types::Ty fromType, glu::types::Ty toType);
};

} // namespace glu::sema

#endif // GLU_SEMA_CONSTRAINT_SYSTEM_HPP<|MERGE_RESOLUTION|>--- conflicted
+++ resolved
@@ -29,6 +29,9 @@
 
 /// @brief Represents a solution to a set of constraints.
 struct Solution {
+    /// @brief Inferred types for expressions (expr -> type).
+    llvm::DenseMap<glu::ast::ExprBase *, glu::types::TypeBase *> exprTypes;
+
     /// @brief Type variable bindings (type variable -> type).
     llvm::DenseMap<glu::types::TypeVariableTy *, glu::types::TypeBase *>
         typeBindings;
@@ -41,10 +44,27 @@
     /// type).
     llvm::DenseMap<glu::ast::ExprBase *, types::TypeBase *> implicitConversions;
 
+    /// @brief Retrieves the type of an expression (after resolution).
+    /// @param expr The expression to query.
+    /// @return The inferred type, or nullptr if not found.
+    glu::types::TypeBase *getTypeFor(glu::ast::ExprBase *expr) const
+    {
+        auto it = exprTypes.find(expr);
+        return (it != exprTypes.end()) ? it->second : nullptr;
+    }
+
     glu::types::TypeBase *getTypeFor(glu::types::TypeVariableTy *var)
     {
         auto it = typeBindings.find(var);
         return (it != typeBindings.end()) ? it->second : nullptr;
+    }
+
+    /// @brief Records an inferred type for a given expression.
+    /// @param expr The expression.
+    /// @param type The inferred type.
+    void recordExprType(glu::ast::ExprBase *expr, glu::types::TypeBase *type)
+    {
+        exprTypes[expr] = type;
     }
 
     /// @brief Binds a type variable to a specific type.
@@ -92,6 +112,9 @@
 /// It is used to explore multiple resolution paths during constraint solving
 /// (e.g., disjunctions, overloads, conversions).
 struct SystemState {
+    /// @brief Inferred types for expressions (expr -> type).
+    llvm::DenseMap<glu::ast::ExprBase *, glu::types::TypeBase *> exprTypes;
+
     /// @brief Type variable bindings (type variable -> type).
     llvm::DenseMap<glu::types::TypeVariableTy *, glu::types::TypeBase *>
         typeBindings;
@@ -252,15 +275,7 @@
         std::vector<SystemState> &worklist
     );
 
-<<<<<<< HEAD
-    /// @brief Solves all constraints and applies type mappings to the specified
-    /// expressions.
-=======
     void mapTypeVariables(Solution *solutionRes);
-    /// @brief Tries to apply a binding constraint.
-    /// @param constraint The binding constraint to apply.
-    /// @param state The current system state.
-    /// @return True if the binding was successful, false otherwise.
 
     /// @brief Maps overload choices from the given solution to the AST nodes.
     /// @param solution The solution containing resolved overloads.
@@ -271,14 +286,8 @@
     /// extracted.
     void mapImplicitConversions(Solution *solution);
 
-    /// @brief Applies a bind constraint to the system state.
-    /// @param constraint The bind constraint to apply.
-    /// @param state The current system state to be updated.
-    /// @return True if the bind was successful and consistent; false otherwise.
-    bool applyBind(Constraint *constraint, SystemState &state);
-
-    /// @brief Solves all constraints currently stored in the system.
->>>>>>> 0fa1ee9f
+    /// @brief Solves all constraints and applies type mappings to the specified
+    /// expressions.
     ///
     /// This method combines constraint solving with type mapping for
     /// expressions. For module expressions (part of the AST tree), type
