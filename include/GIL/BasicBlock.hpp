#ifndef GLU_GIL_BASICBLOCK_HPP
#define GLU_GIL_BASICBLOCK_HPP

#include "InstBase.hpp"

#include <string>

namespace llvm::ilist_detail {
class BasicBlockListBase : public ilist_base<false> {
public:
    template <class T> static void remove(T &N) { removeImpl(N); }

    template <class T> static void insertBefore(T &Next, T &N)
    {
        insertBeforeImpl(Next, N);
    }

    template <class T> static void transferBefore(T &Next, T &First, T &Last)
    {
        transferBeforeImpl(Next, First, Last);
    }
};

template <> struct compute_node_options<glu::gil::BasicBlock> {
    struct type {
        using value_type = glu::gil::BasicBlock;
        using pointer = value_type *;
        using reference = value_type &;
        using const_pointer = value_type const *;
        using const_reference = value_type const &;

        static bool const enable_sentinel_tracking = false;
        static bool const is_sentinel_tracking_explicit = false;
        static bool const has_iterator_bits = false;
        using tag = void;
        using node_base_type = ilist_node_base<enable_sentinel_tracking>;
        using list_base_type = BasicBlockListBase;
    };
};

} // end namespace llvm::ilist_detail

namespace glu::gil {

class Function;

// TODO: add parameters
/// @class BasicBlock
/// @brief Represents a basic block for instructions in the GIL (Glu
/// Intermediate Language).
///
/// See the documentation here for more information:
/// https://glu-lang.org/gil/#basic-blocks
class BasicBlock : public llvm::ilist_node<BasicBlock> {

public:
    using InstListType = llvm::iplist<InstBase>;

private:
    /// The parent function of this basic block
    Function *parent = nullptr;
    friend llvm::ilist_traits<BasicBlock>;
    friend class Function; // Allow Function to set itself as the parent
                           // when added

    InstListType _instructions;
    std::string _label;

public:
    BasicBlock(std::string label = "") : _label(label) { };
    ~BasicBlock() = default;

    InstListType const &getInstructions() const { return _instructions; }

    std::size_t getInstructionCount() const { return _instructions.size(); }

    InstBase *popFirstInstruction();

    void addInstructionAtEnd(InstBase *inst) { _instructions.push_back(inst); }

    void addInstructionAtStart(InstBase *inst)
    {
        _instructions.push_front(inst);
    }

    void addInstructionAt(InstBase *inst, InstListType::iterator it)
    {
        _instructions.insert(it, inst);
    }

    void addInstructionBefore(InstBase *inst, InstBase *before);
    void addInstructionAfter(InstBase *inst, InstBase *after);
    void replaceInstruction(InstBase *oldInst, InstBase *newInst);
    void removeInstruction(InstBase *inst);

<<<<<<< HEAD
    InstBase *getTerminator();
    TerminatorInst *getTerminatorInst();
    void setTerminator(InstBase *terminator);
=======
    // defined to be used by ilist
    static InstListType BasicBlock::*getSublistAccess(InstBase *)
    {
        return &BasicBlock::_instructions;
    }

    TerminatorInst *getTerminator();
    void setTerminator(TerminatorInst *terminator);
>>>>>>> 5a61dab2

    void setLabel(std::string label) { _label = label; }
    std::string const &getLabel() const { return _label; }

    /// defined to be used by ilist
    static InstListType BasicBlock::*getSublistAccess(InstBase *)
    {
        return &BasicBlock::_instructions;
    }

    /// Returns the parent function of this basic block
    Function *getParent() const { return parent; }

    /// Set the parent function of this basic block
    void setParent(Function *parent) { parent = parent; }
};

} // end namespace glu::gil

///===----------------------------------------------------------------------===//
/// ilist_traits for BasicBlock
///===----------------------------------------------------------------------===//
namespace llvm {

template <>
struct ilist_traits<glu::gil::BasicBlock>
    : public ilist_node_traits<glu::gil::BasicBlock> {
private:
    glu::gil::Function *getContainingFunction();

public:
    void addNodeToList(glu::gil::BasicBlock *block)
    {
        block->parent = getContainingFunction();
    }

private:
    void createNode(glu::gil::BasicBlock const &);
};

} // end namespace llvm

#endif // GLU_GIL_BASICBLOCK_HPP<|MERGE_RESOLUTION|>--- conflicted
+++ resolved
@@ -93,11 +93,6 @@
     void replaceInstruction(InstBase *oldInst, InstBase *newInst);
     void removeInstruction(InstBase *inst);
 
-<<<<<<< HEAD
-    InstBase *getTerminator();
-    TerminatorInst *getTerminatorInst();
-    void setTerminator(InstBase *terminator);
-=======
     // defined to be used by ilist
     static InstListType BasicBlock::*getSublistAccess(InstBase *)
     {
@@ -106,7 +101,6 @@
 
     TerminatorInst *getTerminator();
     void setTerminator(TerminatorInst *terminator);
->>>>>>> 5a61dab2
 
     void setLabel(std::string label) { _label = label; }
     std::string const &getLabel() const { return _label; }
@@ -119,7 +113,6 @@
 
     /// Returns the parent function of this basic block
     Function *getParent() const { return parent; }
-
     /// Set the parent function of this basic block
     void setParent(Function *parent) { parent = parent; }
 };
