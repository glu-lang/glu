--- conflicted
+++ resolved
@@ -95,17 +95,7 @@
             "Void", types.create<types::VoidTy>(), ast::Visibility::Private
         );
         _scopeTable->insertType(
-<<<<<<< HEAD
             "Int8", types.create<types::IntTy>(types::IntTy::Signed, 8)
-=======
-            "String",
-            types.create<types::PointerTy>(types.create<types::CharTy>()),
-            ast::Visibility::Private
-        );
-        _scopeTable->insertType(
-            "Int8", types.create<types::IntTy>(types::IntTy::Signed, 8),
-            ast::Visibility::Private
->>>>>>> 575b4cd6
         );
         _scopeTable->insertType(
             "Int16", types.create<types::IntTy>(types::IntTy::Signed, 16),
@@ -169,17 +159,10 @@
 
                 importManager->handleImport(
                     SourceLocation::invalid,
-                    ast::ImportPath {
-<<<<<<< HEAD
-                        llvm::ArrayRef<llvm::StringRef> { "defaultImports", "defaultImports" },
-                        llvm::ArrayRef<llvm::StringRef> { "+", "-", "/",
-                                                          "==", "String" } },
+                    ast::ImportPath { llvm::ArrayRef<llvm::StringRef> {
+                                          "defaultImports", "defaultImports" },
+                                      llvm::ArrayRef<llvm::StringRef> { "*" } },
                     _scopeTable
-=======
-                        llvm::ArrayRef<llvm::StringRef> { "defaultImports" },
-                        llvm::ArrayRef<llvm::StringRef> { "*" } },
-                    _scopeTable, ast::Visibility::Private
->>>>>>> 575b4cd6
                 );
             }
         }
