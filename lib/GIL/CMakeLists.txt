add_library (GIL SHARED)

target_include_directories(GIL
    PUBLIC
    ${PROJECT_SOURCE_DIR}/include/GIL
)

target_link_libraries(GIL
    PUBLIC
    LLVM
    AST
    gluBasic
)

target_sources(GIL
    PRIVATE
    BasicBlock.cpp
    Function.cpp
    GIL.cpp
    InstBase.cpp
<<<<<<< HEAD
    Module.cpp
=======
    CallInst.cpp
>>>>>>> 81eada54
)<|MERGE_RESOLUTION|>--- conflicted
+++ resolved
@@ -18,9 +18,6 @@
     Function.cpp
     GIL.cpp
     InstBase.cpp
-<<<<<<< HEAD
     Module.cpp
-=======
     CallInst.cpp
->>>>>>> 81eada54
 )